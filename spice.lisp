;;; Foreign function interface to JPL's SPICE library

(defpackage :cl-spice
  (:use :cl :cffi :alexandria)
  (:export error-action failed reset
	   furnsh unload kernel-total kernel-data kernel-info with-kernel
	   string-to-ephemeris-time ephemeris-time-to-output
	   spk-ezr
	   spk-pos
	   body-vrd))

(in-package :cl-spice)

(define-foreign-library libcspice
  (:unix (:or "libcspice.so.6.5" "libcspice.so.6"))
  (t (:default "libcspice")))

(use-foreign-library libcspice)

;;; Utility functions

(defparameter *type-lookup*
  (plist-hash-table
   '(:double double-float
     :int integer))
  "Lookup table for converting C types to Lisp")

(defun to-lisp-vector (ptr type length)
  "Convert a pointer/vector of given type & length to list vector"
  (if (= length 1) (mem-ref ptr type)
      (let ((v (make-array length :element-type (gethash type *type-lookup*))))
	(dotimes (i length)
	  (setf (aref v i) (mem-aref ptr type i)))
	v)))

;;; Error handling

(defcfun ("erract_c" erract) :void
  ;; Input
  (op :string)
  (lenout :int)
  ;; I/O
  (action (:pointer :char)))

(defun error-action (operation &key (lenout 8) (action (make-string lenout)))
  ":get or :set the :action to take when an error is reported.
Input arguments:
---------------
OPERATION - One of :set or :get. :get requires no other arguments. It returns the current setting.
:LENOUT - Length of the string to save action to.
:ACTION - One of :abort, :report, :return, :ignore, :default."
  (with-foreign-string (action-spice (string-upcase action))
    (erract (string-upcase operation) lenout action-spice)
    (convert-from-foreign action-spice :string)))

(defcfun ("failed_c" failed_c) :int)

(defun failed () (not (zerop (failed_c))))

(defcfun ("reset_c" reset) :void)

;; Start using error reporting instead of stopping the program
(error-action :set :action :return)

;;; SPICE kernel management

(defcfun ("furnsh_c" furnsh) :void
  "Furnish a SPICE kernel file, given filename."
  (file :string))

(defcfun ("unload_c" unload) :void
  "Unload a SPICE kernel file, given filename."
  (file :string))

(defcfun ("ktotal_c" ktotal) :void
  ;; Input
  (kind :pointer)
  ;; Output
  (count :pointer))

(defun kernel-total (&optional (kind :all))
  "Number of currently loaded kernels"
  (assert (or (keywordp kind) (stringp kind)))
  (with-foreign-string (kind-str (string-upcase kind))
    (with-foreign-object (count :int)
      (ktotal kind-str count)
      (mem-ref count :int))))

(defcfun ("kdata_c" kdata) :void
  ;; Input
  (which :int)
  (kind :string)
  (fillen :int)
  (typlen :int)
  (srclen :int)
  ;; Output
  (file :pointer)
  (filtyp :pointer)
  (source :pointer)
  (handle :pointer)
  (found :pointer))

(defun kernel-data (which &key (kind :all) (fillen 128) (typlen 32) (srclen 128))
  "Data on the nth kernel"
  (with-foreign-objects
      ((file :char fillen)
       (filtyp :char typlen)
       (source :char srclen)
       (handle :int)
       (found :int))
    (kdata which (string-upcase kind) fillen typlen srclen file filtyp source handle found)
    (values
     (convert-from-foreign file :string)
     (convert-from-foreign filtyp :string)
     (convert-from-foreign source :string)
     (mem-ref handle :int)
     (mem-ref found :int))))

(defcfun ("kinfo_c" kinfo) :void
  ;; Input
  (file :string)
  (typlen :int)
  (srclen :int)
  ;; Output
  (filtyp :pointer)
  (source :pointer)
  (handle :pointer)
  (found :pointer))

(defun kernel-info (file &key (typlen 32) (srclen 128))
  "Retrieve info of specified loaded kernel file"
  (with-foreign-objects
      ((filtyp :char typlen)
       (source :char srclen)
       (handle :int)
       (found :int))
    (kinfo file typlen srclen filtyp source handle found)
    (values
     (convert-from-foreign filtyp :string)
     (convert-from-foreign source :string)
     (mem-ref handle :int)
     (not (zerop (mem-ref found :int))))))

(defmacro with-kernel (filename &body body)
  "Execute forms that require a loaded ephemeris forms using the given
filename. Calls FURNSH and UNLOAD, and returns the result of the body."
  (let ((retval (gensym))
	(found (gensym)))
    `(let ((,found (nth-value 3 (kernel-info ,filename)))) ; check if already loaded
       (unwind-protect
	    (progn
	      (unless ,found (furnsh ,filename)) ; furnish if not already loaded
	      (let ((,retval (multiple-value-list (progn ,@body)))) ; handle multiple values
		(unload ,filename) ; unload if it wasn't loaded already
		(apply #'values ,retval))) ; return multiple values if present
	 ;; make sure kernel unloads at the end if it wasn't before
	 (unless ,found (unload ,filename))))))

;;; Time & date

(defcfun ("str2et_c" str2et) :void
  (str :string)
  (et :pointer))

(defun string-to-ephemeris-time (string)
  "Date string to ephemeris time. See the following for string format:
http://naif.jpl.nasa.gov/pub/naif/toolkit_docs/C/cspice/str2et_c.html"
  (with-foreign-object (et :double)
    (str2et string et)
    (assert (not (failed)))
    (mem-ref et :double)))

(defcfun ("timout_c" timout) :void
  (et :double)
  (pictur :string)
  (lenout :int)
  (output :string))

(defun ephemeris-time-to-output (et &key (picture "YYYY Mon DD, HR:MN:SC ::UTC") (lenout 128))
  (with-foreign-object (output :char lenout)
    (timout et picture lenout output)
    (convert-from-foreign output :string)))

;;; Positions of spacecraft & natural bodies

(defcfun ("spkezr_c" spkezr) :void
  (targ :string)
  (et :double)
  (ref :string)
  (abcorr :string)
  (obs :string)
  (starg :pointer)
  (lt :pointer))

(defun spk-ezr (target epht observer &key (ref :j2000) (abcorr :none))
  "State of target at ephemeris time relative to observer in specified
reference frame & optionally with aberration correction"
  (with-foreign-objects ((target-state :double 6)
			 (light-time :double))
    (spkezr (string-upcase target) epht (string-upcase ref) (string-upcase abcorr) (string-upcase observer) target-state light-time)
    (assert (not (failed)))
    (values
     (to-lisp-vector target-state :double 6)
     (mem-ref light-time :double))))

(defcfun ("spkpos_c" spkpos) :void
  ;; Input
  (targ :string)
  (et :double)
  (ref :string)
  (abcorr :string)
  (obs :string)
  ;; Output
  (ptarg :pointer)
  (lt :pointer))

(defun spk-pos (target epht observer &key (ref :j2000) (abcorr :none))
  (with-foreign-objects ((target-position :double 3)
			 (light-time :double))
    (spkpos (string-upcase target) epht (string-upcase ref) (string-upcase abcorr) (string-upcase observer) target-position light-time)
<<<<<<< HEAD
=======
    (assert (not (failed)))
>>>>>>> 5f9f11a2
    (values
     (to-lisp-vector target-position :double 3)
     (mem-ref light-time :double))))

;;; Planetary constants

(defcfun ("bodvrd_c" bodvrd) :void
  ;; Inputs
  (bodynm :string)
  (item :string)
  (maxn :int)
  ;; Outputs
  (dim (:pointer :int))
  (values (:pointer :double)))

(defun body-vrd (bodynm item maxn)
  (with-foreign-objects ((dim :int)
			 (values :double maxn))
    (bodvrd (string-upcase bodynm) (string-upcase item) maxn dim values)
    (assert (not (failed)))
    (values (to-lisp-vector values :double maxn) (mem-ref dim :int))))
<|MERGE_RESOLUTION|>--- conflicted
+++ resolved
@@ -218,10 +218,7 @@
   (with-foreign-objects ((target-position :double 3)
 			 (light-time :double))
     (spkpos (string-upcase target) epht (string-upcase ref) (string-upcase abcorr) (string-upcase observer) target-position light-time)
-<<<<<<< HEAD
-=======
-    (assert (not (failed)))
->>>>>>> 5f9f11a2
+    (assert (not (failed)))
     (values
      (to-lisp-vector target-position :double 3)
      (mem-ref light-time :double))))
